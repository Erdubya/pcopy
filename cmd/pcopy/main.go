package main

import (
	"flag"
	"fmt"
	"os"
	"runtime"
)

// TODO print all error messages to STDERR
// TODO web ui, with drag and drop
// TODO TTL for "pcopy link" URLs
// TODO go1.16 with embed stuff
// TODO Let's Encrypt certs
// TODO max file size for total cache
// TODO max file size per file

var (
	version = "dev"
	commit  = "unknown"
	date    = "unknown"
)

func main() {
	if os.Args[0] == "pcp" {
		execCopy("pcp", os.Args[1:])
	} else if os.Args[0] == "ppaste" {
		execPaste("ppaste", os.Args[1:])
	} else {
		flag.Usage = showUsage
		flag.Parse()

		if len(os.Args) < 2 {
			showUsage()
		}

		command := os.Args[1]
		args := os.Args[2:]

		switch command {
		case "copy":
			execCopy("pcopy copy", args)
		case "paste":
			execPaste("pcopy paste", args)
		case "serve":
			execServe(args)
		case "join":
			execJoin(args)
		case "invite":
			execInvite(args)
		case "keygen":
			execKeygen(args)
		case "setup":
			execSetup(args)
		case "list":
			execList(args)
		case "link":
			execLink(args)
		default:
			showUsageWithError(fmt.Sprintf("invalid command: %s", command))
		}
	}
}

func showUsage() {
	showUsageWithError("")
}

func showUsageWithError(error string) {
	if error != "" {
		eprintf("pcopy: %s\n", error)
	}

	eprintln("Usage: pcopy COMMAND [OPTION..] [ARG..]")
	eprintln()
	eprintln("Client-side commands:")
	eprintln("  copy      Read from STDIN/file(s) and copy to remote clipboard")
	eprintln("  paste     Write remote clipboard contents to STDOUT/file(s)")
	eprintln("  join      Join a remote clipboard")
	eprintln("  list      Lists all of the clipboards that have been joined")
	eprintln("  invite    Generate commands to invite others to join a clipboard")
	eprintln("  link      Generate direct download link to clipboard content")
	eprintln()
	eprintln("Server-side commands:")
	eprintln("  setup     Initial setup wizard for a new pcopy server")
	eprintln("  serve     Start pcopy server")
	eprintln("  keygen    Generate key for the server config")
	eprintln()
	eprintln("Try 'pcopy COMMAND -help' for more information.")
	eprintln()

<<<<<<< HEAD
	fmt.Printf("pcopy %s (%s, runtime %s), built at %s\n", version, commit[:7], runtime.Version(), date)
	fmt.Printf("Copyright (C) 2020 Philipp Heckel, distributed under the Apache License 2.0\n")
=======
	eprintf("pcopy %s (%s), built at %s\n", version, commit[:7], date)
	eprintf("Copyright (C) 2020 Philipp C. Heckel, distributed under the Apache License 2.0\n")
>>>>>>> ddad7246
	os.Exit(1)
}

func eprint(a ...interface{}) {
	if _, err := fmt.Fprint(os.Stderr, a...); err != nil {
		fail(err)
	}
}

func eprintln(a ...interface{}) {
	if _, err := fmt.Fprintln(os.Stderr, a...); err != nil {
		fail(err)
	}
}

func eprintf(format string, a ...interface{}) {
	if _, err := fmt.Fprintf(os.Stderr, format, a...); err != nil {
		fail(err)
	}
}

func fail(err error) {
	fmt.Fprintln(os.Stderr, err.Error())
	os.Exit(1)
}<|MERGE_RESOLUTION|>--- conflicted
+++ resolved
@@ -9,7 +9,6 @@
 
 // TODO print all error messages to STDERR
 // TODO web ui, with drag and drop
-// TODO TTL for "pcopy link" URLs
 // TODO go1.16 with embed stuff
 // TODO Let's Encrypt certs
 // TODO max file size for total cache
@@ -88,14 +87,8 @@
 	eprintln()
 	eprintln("Try 'pcopy COMMAND -help' for more information.")
 	eprintln()
-
-<<<<<<< HEAD
-	fmt.Printf("pcopy %s (%s, runtime %s), built at %s\n", version, commit[:7], runtime.Version(), date)
-	fmt.Printf("Copyright (C) 2020 Philipp Heckel, distributed under the Apache License 2.0\n")
-=======
-	eprintf("pcopy %s (%s), built at %s\n", version, commit[:7], date)
+	eprintf("pcopy %s (%s, runtime %s), built at %s\n", version, commit[:7], runtime.Version(), date)
 	eprintf("Copyright (C) 2020 Philipp C. Heckel, distributed under the Apache License 2.0\n")
->>>>>>> ddad7246
 	os.Exit(1)
 }
 
